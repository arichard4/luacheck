package = "luacheck"
version = "scm-1"
source = {
   url = "git+https://github.com/mpeterv/luacheck.git"
}
description = {
   summary = "A static analyzer and a linter for Lua",
   detailed = [[
Luacheck is a command-line tool for linting and static analysis of Lua code. It is able to spot usage of undefined global variables, unused local variables and a few other typical problems within Lua programs.
]],
   homepage = "https://github.com/mpeterv/luacheck",
   license = "MIT <http://opensource.org/licenses/MIT>"
}
dependencies = {
   "lua >= 5.1, < 5.4",
   "luafilesystem >= 1.6.3"
}
build = {
   type = "builtin",
   modules = {
      luacheck = "src/luacheck/init.lua",
      ["luacheck.analyze"] = "src/luacheck/analyze.lua",
      ["luacheck.argparse"] = "src/luacheck/argparse.lua",
      ["luacheck.builtin_standards"] = "src/luacheck/builtin_standards.lua",
<<<<<<< HEAD
      ["luacheck.love_standard"] = "src/luacheck/love_standard.lua",
      ["luacheck.expand_rockspec"] = "src/luacheck/expand_rockspec.lua",
      ["luacheck.multithreading"] = "src/luacheck/multithreading.lua",
=======
>>>>>>> 5cf30c29
      ["luacheck.cache"] = "src/luacheck/cache.lua",
      ["luacheck.check"] = "src/luacheck/check.lua",
      ["luacheck.config"] = "src/luacheck/config.lua",
      ["luacheck.core_utils"] = "src/luacheck/core_utils.lua",
      ["luacheck.detect_globals"] = "src/luacheck/detect_globals.lua",
      ["luacheck.expand_rockspec"] = "src/luacheck/expand_rockspec.lua",
      ["luacheck.filter"] = "src/luacheck/filter.lua",
      ["luacheck.format"] = "src/luacheck/format.lua",
      ["luacheck.fs"] = "src/luacheck/fs.lua",
      ["luacheck.globbing"] = "src/luacheck/globbing.lua",
      ["luacheck.inline_options"] = "src/luacheck/inline_options.lua",
      ["luacheck.lexer"] = "src/luacheck/lexer.lua",
      ["luacheck.lfs_fs"] = "src/luacheck/lfs_fs.lua",
      ["luacheck.linearize"] = "src/luacheck/linearize.lua",
      ["luacheck.lua_fs"] = "src/luacheck/lua_fs.lua",
      ["luacheck.main"] = "src/luacheck/main.lua",
      ["luacheck.multithreading"] = "src/luacheck/multithreading.lua",
      ["luacheck.options"] = "src/luacheck/options.lua",
      ["luacheck.parser"] = "src/luacheck/parser.lua",
      ["luacheck.reachability"] = "src/luacheck/reachability.lua",
      ["luacheck.standards"] = "src/luacheck/standards.lua",
      ["luacheck.utils"] = "src/luacheck/utils.lua",
      ["luacheck.version"] = "src/luacheck/version.lua",
      ["luacheck.whitespace"] = "src/luacheck/whitespace.lua"
   },
   install = {
      bin = {
         luacheck = "bin/luacheck.lua"
      }
   }
}<|MERGE_RESOLUTION|>--- conflicted
+++ resolved
@@ -22,12 +22,6 @@
       ["luacheck.analyze"] = "src/luacheck/analyze.lua",
       ["luacheck.argparse"] = "src/luacheck/argparse.lua",
       ["luacheck.builtin_standards"] = "src/luacheck/builtin_standards.lua",
-<<<<<<< HEAD
-      ["luacheck.love_standard"] = "src/luacheck/love_standard.lua",
-      ["luacheck.expand_rockspec"] = "src/luacheck/expand_rockspec.lua",
-      ["luacheck.multithreading"] = "src/luacheck/multithreading.lua",
-=======
->>>>>>> 5cf30c29
       ["luacheck.cache"] = "src/luacheck/cache.lua",
       ["luacheck.check"] = "src/luacheck/check.lua",
       ["luacheck.config"] = "src/luacheck/config.lua",
@@ -42,6 +36,7 @@
       ["luacheck.lexer"] = "src/luacheck/lexer.lua",
       ["luacheck.lfs_fs"] = "src/luacheck/lfs_fs.lua",
       ["luacheck.linearize"] = "src/luacheck/linearize.lua",
+      ["luacheck.love_standard"] = "src/luacheck/love_standard.lua",
       ["luacheck.lua_fs"] = "src/luacheck/lua_fs.lua",
       ["luacheck.main"] = "src/luacheck/main.lua",
       ["luacheck.multithreading"] = "src/luacheck/multithreading.lua",
