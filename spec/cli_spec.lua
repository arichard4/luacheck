--- conflicted
+++ resolved
@@ -296,32 +296,36 @@
    end)
 
    it("raises critical errors on config without additional operators", function()
-      assert.equal([[Checking spec/samples/compound_operators.lua      4 errors
+      assert.equal([[Checking spec/samples/compound_operators.lua      1 warning / 4 errors
 
     spec/samples/compound_operators.lua:2:1: assignment uses compound operator +=
     spec/samples/compound_operators.lua:3:1: assignment uses compound operator -=
     spec/samples/compound_operators.lua:5:2: assignment uses compound operator /=
+    spec/samples/compound_operators.lua:9:3: value assigned to table field 't'.'a' is unused
     spec/samples/compound_operators.lua:10:1: assignment uses compound operator *=
 
-Total: 0 warnings / 4 errors in 1 file
+Total: 1 warning / 4 errors in 1 file
 ]], get_output "spec/samples/compound_operators.lua --no-config")
    end)
 
    it("raises critical errors for unfiltered additional operators", function()
-      assert.equal([[Checking spec/samples/compound_operators.lua      3 errors
+      assert.equal([[Checking spec/samples/compound_operators.lua      1 warning / 3 errors
 
     spec/samples/compound_operators.lua:3:1: assignment uses compound operator -=
     spec/samples/compound_operators.lua:5:2: assignment uses compound operator /=
+    spec/samples/compound_operators.lua:9:3: value assigned to table field 't'.'a' is unused
     spec/samples/compound_operators.lua:10:1: assignment uses compound operator *=
 
-Total: 0 warnings / 3 errors in 1 file
+Total: 1 warning / 3 errors in 1 file
 ]], get_output "spec/samples/compound_operators.lua --no-config --operators +=")
    end)
 
    it("allows to define allowed compound operators", function()
-      assert.equal([[Checking spec/samples/compound_operators.lua      OK
-
-Total: 0 warnings / 0 errors in 1 file
+      assert.equal([[Checking spec/samples/compound_operators.lua      1 warning
+
+    spec/samples/compound_operators.lua:9:3: value assigned to table field 't'.'a' is unused
+
+Total: 1 warning / 0 errors in 1 file
 ]], get_output "spec/samples/compound_operators.lua --config=spec/configs/compound_operators_config.luacheckrc")
    end)
 
@@ -1236,7 +1240,7 @@
             assert.equal(([[
 Checking spec/samples/argparse-0.2.0.lua          9 warnings
 Checking spec/samples/compat.lua                  4 warnings
-Checking spec/samples/compound_operators.lua      4 errors
+Checking spec/samples/compound_operators.lua      1 warning / 4 errors
 Checking spec/samples/custom_std_inline_options.lua 3 warnings / 1 error
 Checking spec/samples/global_inline_options.lua   3 warnings
 Checking spec/samples/globals.lua                 2 warnings
@@ -1254,11 +1258,7 @@
 Checking spec/samples/utf8.lua                    5 warnings
 Checking spec/samples/utf8_error.lua              1 error
 
-<<<<<<< HEAD
-Total: 74 warnings / 5 errors in 19 files
-=======
-Total: 75 warnings / 9 errors in 21 files
->>>>>>> cc089e3f
+Total: 77 warnings / 9 errors in 21 files
 ]]):gsub("(spec/samples)/", "%1"..package.config:sub(1, 1)),
             get_output "spec/samples --config=spec/configs/exclude_files_config.luacheckrc -qq --exclude-files spec/samples/global_fields.lua")
          end)
@@ -1267,7 +1267,7 @@
             assert.equal([[
 Checking argparse-0.2.0.lua                       9 warnings
 Checking compat.lua                               4 warnings
-Checking compound_operators.lua                   4 errors
+Checking compound_operators.lua                   1 warning / 4 errors
 Checking custom_std_inline_options.lua            3 warnings / 1 error
 Checking global_inline_options.lua                3 warnings
 Checking globals.lua                              2 warnings
@@ -1285,11 +1285,7 @@
 Checking utf8.lua                                 5 warnings
 Checking utf8_error.lua                           1 error
 
-<<<<<<< HEAD
-Total: 74 warnings / 5 errors in 19 files
-=======
-Total: 75 warnings / 9 errors in 21 files
->>>>>>> cc089e3f
+Total: 77 warnings / 9 errors in 21 files
 ]], get_output(". --config=spec/configs/exclude_files_config.luacheckrc -qq --exclude-files global_fields.lua", "spec/samples/"))
          end)
 
@@ -1297,7 +1293,7 @@
             assert.equal([[
 Checking argparse-0.2.0.lua                       9 warnings
 Checking compat.lua                               4 warnings
-Checking compound_operators.lua                   4 errors
+Checking compound_operators.lua                   1 warning / 4 errors
 Checking custom_std_inline_options.lua            3 warnings / 1 error
 Checking global_inline_options.lua                3 warnings
 Checking globals.lua                              2 warnings
@@ -1313,11 +1309,7 @@
 Checking utf8.lua                                 5 warnings
 Checking utf8_error.lua                           1 error
 
-<<<<<<< HEAD
-Total: 66 warnings / 5 errors in 17 files
-=======
-Total: 67 warnings / 9 errors in 19 files
->>>>>>> cc089e3f
+Total: 69 warnings / 9 errors in 19 files
 ]], get_output(". --config=spec/configs/exclude_files_config.luacheckrc -qq --exclude-files global_fields.lua --exclude-files " .. quote("./read*"), "spec/samples/"))
          end)
 
